--- conflicted
+++ resolved
@@ -14,15 +14,11 @@
 import android.widget.Button;
 import com.mapbox.mapboxsdk.api.ILatLng;
 import com.mapbox.mapboxsdk.geometry.LatLng;
-<<<<<<< HEAD
-import com.mapbox.mapboxsdk.overlay.*;
-=======
 import com.mapbox.mapboxsdk.overlay.Icon;
 import com.mapbox.mapboxsdk.overlay.Marker;
 import com.mapbox.mapboxsdk.overlay.PathOverlay;
 import com.mapbox.mapboxsdk.overlay.UserLocationOverlay;
 import com.mapbox.mapboxsdk.tileprovider.tilesource.ITileLayer;
->>>>>>> e92132f8
 import com.mapbox.mapboxsdk.tileprovider.tilesource.MapboxTileLayer;
 import com.mapbox.mapboxsdk.views.MapController;
 import com.mapbox.mapboxsdk.views.MapView;
@@ -30,173 +26,6 @@
 
 public class MainActivity extends ActionBarActivity {
 
-<<<<<<< HEAD
-    private MapController mapController;
-    private LatLng startingPoint = new LatLng(51f, 0f);
-    private MapView mv;
-    private UserLocationOverlay myLocationOverlay;
-    private Paint paint;
-    private String satellite = "brunosan.map-cyglrrfu";
-    private String street = "examples.map-vyofok3q";
-    private String terrain = "examples.map-zgrqqx0w";
-    private String currentLayer = "terrain";
-    private PathOverlay equator;
-
-    @Override
-    protected void onCreate(Bundle savedInstanceState) {
-        super.onCreate(savedInstanceState);
-        this.requestWindowFeature(Window.FEATURE_NO_TITLE);
-        setContentView(R.layout.activity_main);
-        mv = (MapView)findViewById(R.id.mapview);
-        mapController = mv.getController();
-        mv.setCenter(startingPoint).setZoom(4);
-
-        mv.loadFromGeoJSONURL("https://gist.github.com/fdansv/8541618/raw/09da8aef983c8ffeb814d0a1baa8ecf563555b5d/geojsonpointtest");
-        setButtonListeners();
-        Marker m = new Marker(mv, "Edinburgh", "Scotland", new LatLng(55.94629, -3.20777));
-        m.setIcon(new Icon(getResources(), Icon.Size.SMALL, "marker-stroked", "FF0000"));
-        mv.addMarker(m);
-
-        m = new Marker(mv, "Stockholm", "Sweden", new LatLng(59.32995, 18.06461));
-        m.setIcon(new Icon(getResources(), Icon.Size.MEDIUM, "city", "FFFF00"));
-        mv.addMarker(m);
-
-        m = new Marker(mv, "Prague", "Czech Republic", new LatLng(50.08734, 14.42112));
-        m.setIcon(new Icon(getResources(), Icon.Size.LARGE, "land-use", "00FFFF"));
-        mv.addMarker(m);
-
-        m = new Marker(mv, "Athens", "Greece", new LatLng(37.97885, 23.71399));
-        mv.addMarker(m);
-
-        mv.setOnTilesLoadedListener(new TilesLoadedListener() {
-            @Override
-            public boolean onTilesLoaded() {
-                return false;
-            }
-        });
-        mv.setVisibility(View.VISIBLE);
-        equator = new PathOverlay();
-        equator.addPoint(0,-89);
-        equator.addPoint(0, 89);
-        mv.getOverlays().add(equator);
-    }
-
-    private void setButtonListeners() {
-        Button satBut = changeButtonTypeface((Button)findViewById(R.id.satbut));
-        satBut.setOnClickListener(new View.OnClickListener() {
-            @Override
-            public void onClick(View v) {
-                if (!currentLayer.equals("satellite")) {
-                    replaceMapView(satellite);
-                    currentLayer = "satellite";
-                }
-            }
-        });
-        Button terBut = changeButtonTypeface((Button)findViewById(R.id.terbut));
-        terBut.setOnClickListener(new View.OnClickListener() {
-            @Override
-            public void onClick(View v) {
-                if (!currentLayer.equals("terrain")) {
-                    replaceMapView(terrain);
-                    currentLayer = "terrain";
-                }
-            }
-        });
-        Button strBut = changeButtonTypeface((Button)findViewById(R.id.strbut));
-        strBut.setOnClickListener(new View.OnClickListener() {
-            @Override
-            public void onClick(View v) {
-                if (!currentLayer.equals("street")) {
-                    replaceMapView(street);
-                    currentLayer = "street";
-                }
-            }
-        });
-    }
-
-    protected void replaceMapView(String layer) {
-        mv.setTileSource(new MapboxTileLayer(layer));
-    }
-
-    private void addLocationOverlay() {
-        // Adds an icon that shows location
-        myLocationOverlay = new UserLocationOverlay(new GpsLocationProvider(this), mv);
-        myLocationOverlay.enableMyLocation();
-        myLocationOverlay.setDrawAccuracyEnabled(true);
-        mv.getOverlays().add(myLocationOverlay);
-    }
-    private void addLine() {
-        // Configures a line
-        PathOverlay po = new PathOverlay(Color.RED, this);
-        Paint linePaint = new Paint();
-        linePaint.setStyle(Paint.Style.STROKE);
-        linePaint.setColor(Color.BLUE);
-        linePaint.setStrokeWidth(5);
-        po.setPaint(linePaint);
-        po.addPoint(startingPoint);
-        po.addPoint(new LatLng(51.7, 0.3));
-        po.addPoint(new LatLng(51.2, 0));
-
-        // Adds line and marker to the overlay
-        mv.getOverlays().add(po);
-    }
-
-    @Override
-    public boolean onCreateOptionsMenu(Menu menu) {
-        // Inflate the menu; this adds items to the action bar if it is present.
-        getMenuInflater().inflate(R.menu.activity_main, menu);
-
-        return true;
-    }
-    private Button changeButtonTypeface(Button button){
-        //Typeface tf = Typeface.createFromAsset(this.getAssets(), "fonts/semibold.ttf");
-        //button.setTypeface(tf);
-        return button;
-    }
-
-    public LatLng getMapCenter()
-    {
-        return mv.getCenter();
-    }
-
-    public void setMapCenter(ILatLng center)
-    {
-        mv.setCenter(center);
-    }
-
-    /**
-     * Method to show settings  in alert dialog
-     * On pressing Settings button will lauch Settings Options - GPS
-     */
-    public void showSettingsAlert() {
-        AlertDialog.Builder alertDialog = new AlertDialog.Builder(getBaseContext());
-
-        // Setting Dialog Title
-        alertDialog.setTitle("GPS settings");
-
-        // Setting Dialog Message
-        alertDialog.setMessage("GPS is not enabled. Do you want to go to settings menu?");
-
-        // On pressing Settings button
-        alertDialog.setPositiveButton("Settings", new DialogInterface.OnClickListener() {
-            public void onClick(DialogInterface dialog, int which) {
-                Intent intent = new Intent(Settings.ACTION_LOCATION_SOURCE_SETTINGS);
-                getBaseContext().startActivity(intent);
-            }
-        });
-
-        // on pressing cancel button
-        alertDialog.setNegativeButton("Cancel", new DialogInterface.OnClickListener() {
-            public void onClick(DialogInterface dialog, int which) {
-                dialog.cancel();
-            }
-        });
-
-        // Showing Alert Message
-        alertDialog.show();
-    }
-
-=======
 	private MapController mapController;
 	private LatLng startingPoint = new LatLng(51f, 0f);
 	private MapView mv;
@@ -383,6 +212,5 @@
 		// Showing Alert Message
 		alertDialog.show();
 	}
->>>>>>> e92132f8
 
 }