--- conflicted
+++ resolved
@@ -7,10 +7,6 @@
     <uses-permission android:name="android.permission.ACCESS_COARSE_LOCATION"/>
     <uses-permission android:name="android.permission.ACCESS_NETWORK_STATE"/>
     <uses-permission android:name="android.permission.WRITE_EXTERNAL_STORAGE"/>
-<<<<<<< HEAD
-=======
-    <uses-sdk android:minSdkVersion="14" android:targetSdkVersion="17" />
->>>>>>> e92132f8
 
     <application
         android:allowBackup="true"
