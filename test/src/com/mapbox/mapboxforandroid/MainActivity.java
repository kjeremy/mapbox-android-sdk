package com.mapbox.mapboxforandroid;

import android.app.Activity;
import android.graphics.Color;
import android.graphics.Paint;
import android.graphics.PorterDuff;
import android.graphics.drawable.Drawable;
import android.os.Bundle;
import android.view.Menu;
import android.view.View;
import android.view.Window;
import android.widget.Button;
<<<<<<< HEAD
import com.mapbox.mapboxsdk.views.DefaultInfoWindow;
import com.mapbox.mapboxsdk.views.InfoWindow;
=======
import com.mapbox.mapboxsdk.tileprovider.tilesource.mapboxTileLayer;
>>>>>>> 322e3cf4
import com.mapbox.mapboxsdk.views.MapView;
import com.mapbox.mapboxsdk.views.MapController;
import com.mapbox.mapboxsdk.overlay.Marker;
import com.mapbox.mapboxsdk.overlay.Icon;
import com.mapbox.mapboxsdk.geometry.LatLng;
import com.mapbox.mapboxsdk.views.util.TileLoadedListener;
import com.mapbox.mapboxsdk.views.util.TilesLoadedListener;
import com.testflightapp.lib.TestFlight;
import com.mapbox.mapboxsdk.overlay.PathOverlay;
import com.mapbox.mapboxsdk.overlay.mylocation.MyLocationNewOverlay;

public class MainActivity extends Activity {
	private MapController mapController;
	private LatLng startingPoint = new LatLng(51f, 0f);
	private MapView mv;
	private MyLocationNewOverlay myLocationOverlay;
    private Paint paint;
    private String satellite = "brunosan.map-cyglrrfu";
    private String street = "examples.map-vyofok3q";
    private String terrain = "examples.map-zgrqqx0w";
    private String currentLayer = "terrain";

    private PathOverlay equator;


    @Override
    protected void onCreate(Bundle savedInstanceState) {
        super.onCreate(savedInstanceState);
        this.requestWindowFeature(Window.FEATURE_NO_TITLE);
        TestFlight.takeOff(getApplication(), "b1425515-299c-4aaf-b85e-b9a7c99b0fa5");
        setContentView(R.layout.activity_main);
        mv = (MapView)findViewById(R.id.mapview);
        mapController = mv.getController();
        mapController.setCenter(startingPoint);
        mapController.setZoom(4);

        mv.loadFromGeoJSONURL("https://gist.github.com/fdansv/8541618/raw/09da8aef983c8ffeb814d0a1baa8ecf563555b5d/geojsonpointtest");
        setButtonListeners();
        Marker m = new Marker(mv, "Hello", "World", new LatLng(0f, 0f));
        m.setIcon(new Icon(Icon.Size.l, "bus", "000"));
        mv.addMarker(m);

        mv.setOnTilesLoadedListener(new TilesLoadedListener() {
            @Override
            public boolean onTilesLoaded() {
                return false;
            }
        });

<<<<<<< HEAD
=======
>>>>>>> master
        mv.setVisibility(View.VISIBLE);
        equator = new PathOverlay();
        equator.addPoint(0,-89);
        equator.addPoint(0, 89);
        mv.getOverlays().add(equator);
    }

    private void setButtonListeners() {
        Button satBut = changeButtonTypeface((Button)findViewById(R.id.satbut));
        satBut.setOnClickListener(new View.OnClickListener() {
            @Override
            public void onClick(View v) {
                if (!currentLayer.equals("satellite")) {
                    replaceMapView(satellite);
                    currentLayer = "satellite";
                }
                mv.setMultiTouchControls(false);
            }
        });
        Button terBut = changeButtonTypeface((Button)findViewById(R.id.terbut));
        terBut.setOnClickListener(new View.OnClickListener() {
            @Override
            public void onClick(View v) {
                if (!currentLayer.equals("terrain")) {
                    replaceMapView(terrain);
                    currentLayer = "terrain";
                }
            }
        });
        Button strBut = changeButtonTypeface((Button)findViewById(R.id.strbut));
        strBut.setOnClickListener(new View.OnClickListener() {
            @Override
            public void onClick(View v) {
                if (!currentLayer.equals("street")) {
                    replaceMapView(street);
                    currentLayer = "street";
                }
            }
        });
    }

    protected void replaceMapView(String layer) {
        mv.setTileSource(new mapboxTileLayer(layer));
    }

    private void addLocationOverlay() {
        // Adds an icon that shows location
        myLocationOverlay = new MyLocationNewOverlay(this, mv);
        myLocationOverlay.enableMyLocation();
        myLocationOverlay.setDrawAccuracyEnabled(true);
        mv.getOverlays().add(myLocationOverlay);
    }
    private void addLine() {
        // Configures a line
        PathOverlay po = new PathOverlay(Color.RED, this);
        Paint linePaint = new Paint();
        linePaint.setStyle(Paint.Style.STROKE);
        linePaint.setColor(Color.BLUE);
        linePaint.setStrokeWidth(5);
        po.setPaint(linePaint);
        po.addPoint(startingPoint);
        po.addPoint(new LatLng(51.7, 0.3));
        po.addPoint(new LatLng(51.2, 0));

        // Adds line and marker to the overlay
        mv.getOverlays().add(po);
    }

	@Override
	public boolean onCreateOptionsMenu(Menu menu) {
		// Inflate the menu; this adds items to the action bar if it is present.
		getMenuInflater().inflate(R.menu.activity_main, menu);
		
		return true;
	}
    private Button changeButtonTypeface(Button button){
        //Typeface tf = Typeface.createFromAsset(this.getAssets(), "fonts/semibold.ttf");
        //button.setTypeface(tf);
        return button;
    }
}<|MERGE_RESOLUTION|>--- conflicted
+++ resolved
@@ -10,12 +10,7 @@
 import android.view.View;
 import android.view.Window;
 import android.widget.Button;
-<<<<<<< HEAD
-import com.mapbox.mapboxsdk.views.DefaultInfoWindow;
-import com.mapbox.mapboxsdk.views.InfoWindow;
-=======
 import com.mapbox.mapboxsdk.tileprovider.tilesource.mapboxTileLayer;
->>>>>>> 322e3cf4
 import com.mapbox.mapboxsdk.views.MapView;
 import com.mapbox.mapboxsdk.views.MapController;
 import com.mapbox.mapboxsdk.overlay.Marker;
@@ -64,10 +59,6 @@
                 return false;
             }
         });
-
-<<<<<<< HEAD
-=======
->>>>>>> master
         mv.setVisibility(View.VISIBLE);
         equator = new PathOverlay();
         equator.addPoint(0,-89);
