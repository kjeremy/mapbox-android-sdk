package com.mapbox.mapboxsdk.tile;

import android.graphics.Point;
import android.graphics.PointF;

import com.mapbox.mapboxsdk.geometry.GeoConstants;
<<<<<<< HEAD
import com.mapbox.mapboxsdk.util.GeometryMath;
=======
import com.mapbox.mapboxsdk.geometry.LatLng;
>>>>>>> 6a78e78f

public final class TileSystem implements GeoConstants {

    protected static int mTileSize = 256;

    public static void setTileSize(final int tileSize) {
        mTileSize = tileSize;
    }

    public static int getTileSize() {
        return mTileSize;
    }

    /**
     * Clips a number to the specified minimum and maximum values.
     *
     * @param n The number to clip
     * @param minValue Minimum allowable value
     * @param maxValue Maximum allowable value
     * @return The clipped value.
     */
    private static double Clip(final double n, final double minValue, final double maxValue) {
        return Math.min(Math.max(n, minValue), maxValue);
    }

    /**
     * Determines the map width and height (in pixels) at a specified level of detail.
     *
     * @param levelOfDetail Level of detail, from 1 (lowest detail) to 23 (highest detail)
     * @return The map width and height in pixels
     */
    public static int MapSize(final float levelOfDetail) {
        return (int)(GeometryMath.leftShift(mTileSize,levelOfDetail));
    }

    /**
     * Determines the ground resolution (in meters per pixel) at a specified latitude and level of
     * detail.
     *
     * @param latitude      Latitude (in degrees) at which to measure the ground resolution
     * @param levelOfDetail Level of detail, from 1 (lowest detail) to 23 (highest detail)
     * @return The ground resolution, in meters per pixel
     */
    public static double GroundResolution(double latitude, final float levelOfDetail) {
        latitude = wrap(latitude, -90, 90, 180);
        latitude = Clip(latitude, MIN_LATITUDE, MAX_LATITUDE);
        return Math.cos(latitude * Math.PI / 180) * 2 * Math.PI * RADIUS_EARTH_METERS
                / MapSize(levelOfDetail);
    }

    /**
     * Determines the map scale at a specified latitude, level of detail, and screen resolution.
     *
     * @param latitude      Latitude (in degrees) at which to measure the map scale
     * @param levelOfDetail Level of detail, from 1 (lowest detail) to 23 (highest detail)
     * @param screenDpi     Resolution of the screen, in dots per inch
     * @return The map scale, expressed as the denominator N of the ratio 1 : N
     */
    public static double MapScale(final double latitude, final int levelOfDetail,
                                  final int screenDpi) {
        return GroundResolution(latitude, levelOfDetail) * screenDpi / 0.0254;
    }


    /**
     * Converts a point from latitude/longitude WGS-84 coordinates (in degrees) into pixel XY
     * coordinates at a specified level of detail.
     *
     * @param latitude      Latitude of the point, in degrees
     * @param longitude     Longitude of the point, in degrees
     * @param levelOfDetail Level of detail, from 1 (lowest detail) to 23 (highest detail)
     * @param reuse         An optional Point to be recycled, or null to create a new one automatically
     * @return Output parameter receiving the X and Y coordinates in pixels
     */
<<<<<<< HEAD
    public static Point LatLongToPixelXY(double latitude, double longitude,
                                         final float levelOfDetail, final Point reuse) {
=======
    public static PointF LatLongToPixelXY(double latitude, double longitude,
                                         final int levelOfDetail, final PointF reuse) {
>>>>>>> 6a78e78f
        latitude = wrap(latitude, -90, 90, 180);
        longitude = wrap(longitude, -180, 180, 360);
        final PointF out = (reuse == null ? new PointF() : reuse);

        latitude = Clip(latitude, MIN_LATITUDE, MAX_LATITUDE);
        longitude = Clip(longitude, MIN_LONGITUDE, MAX_LONGITUDE);

        final double x = (longitude + 180) / 360;
        final double sinLatitude = Math.sin(latitude * Math.PI / 180);
        final double y = 0.5 - Math.log((1 + sinLatitude) / (1 - sinLatitude)) / (4 * Math.PI);

        final int mapSize = MapSize(levelOfDetail);
        out.x = (int) Clip(x * mapSize + 0.5, 0, mapSize - 1);
        out.y = (int) Clip(y * mapSize + 0.5, 0, mapSize - 1);
        return out;
    }

    /**
     * Converts a pixel from pixel XY coordinates at a specified level of detail into
     * latitude/longitude WGS-84 coordinates (in degrees).
     *
     * @param pixelX        X coordinate of the point, in pixels
     * @param pixelY        Y coordinate of the point, in pixels
     * @param levelOfDetail Level of detail, from 1 (lowest detail) to 23 (highest detail)
     * @return Output parameter receiving the latitude and longitude in degrees.
     */
    public static LatLng PixelXYToLatLong(int pixelX, int pixelY,
                                          final float levelOfDetail) {
        final int mapSize = MapSize(levelOfDetail);

        pixelX = (int) wrap(pixelX, 0, mapSize - 1, mapSize);
        pixelY = (int) wrap(pixelY, 0, mapSize - 1, mapSize);

        final double x = (Clip(pixelX, 0, mapSize - 1) / mapSize) - 0.5;
        final double y = 0.5 - (Clip(pixelY, 0, mapSize - 1) / mapSize);

        final double latitude = 90 - 360 * Math.atan(Math.exp(-y * 2 * Math.PI)) / Math.PI;
        final double longitude = 360 * x;

        return new LatLng(latitude, longitude);
    }

    /**
     * Converts pixel XY coordinates into tile XY coordinates of the tile containing the specified
     * pixel.
     *
     * @param pixelX Pixel X coordinate
     * @param pixelY Pixel Y coordinate
     * @param reuse  An optional Point to be recycled, or null to create a new one automatically
     * @return Output parameter receiving the tile X and Y coordinates
     */
    public static Point PixelXYToTileXY(final int pixelX, final int pixelY, final Point reuse) {
        final Point out = (reuse == null ? new Point() : reuse);

        out.x = pixelX / mTileSize;
        out.y = pixelY / mTileSize;
        return out;
    }

    /**
     * Converts tile XY coordinates into pixel XY coordinates of the upper-left pixel of the
     * specified tile.
     *
     * @param tileX Tile X coordinate
     * @param tileY Tile X coordinate
     * @param reuse An optional Point to be recycled, or null to create a new one automatically
     * @return Output parameter receiving the pixel X and Y coordinates
     */
    public static Point TileXYToPixelXY(final int tileX, final int tileY, final Point reuse) {
        final Point out = (reuse == null ? new Point() : reuse);

        out.x = tileX * mTileSize;
        out.y = tileY * mTileSize;
        return out;
    }

    /**
     * Returns a value that lies within <code>minValue</code> and <code>maxValue</code> by
     * subtracting/adding <code>interval</code>.
     *
     * @param n        the input number
     * @param minValue the minimum value
     * @param maxValue the maximum value
     * @param interval the interval length
     * @return a value that lies within <code>minValue</code> and <code>maxValue</code> by
     *         subtracting/adding <code>interval</code>
     */
    private static double wrap(double n, final double minValue, final double maxValue, final double interval) {
        if (minValue > maxValue) {
            throw new IllegalArgumentException("minValue must be smaller than maxValue: "
                    + minValue + ">" + maxValue);
        }
        if (interval > maxValue - minValue + 1) {
            throw new IllegalArgumentException(
                    "interval must be equal or smaller than maxValue-minValue: " + "min: "
                            + minValue + " max:" + maxValue + " int:" + interval);
        }
        while (n < minValue) {
            n += interval;
        }
        while (n > maxValue) {
            n -= interval;
        }
        return n;
    }
}<|MERGE_RESOLUTION|>--- conflicted
+++ resolved
@@ -3,12 +3,9 @@
 import android.graphics.Point;
 import android.graphics.PointF;
 
+import com.mapbox.mapboxsdk.geometry.LatLng;
 import com.mapbox.mapboxsdk.geometry.GeoConstants;
-<<<<<<< HEAD
 import com.mapbox.mapboxsdk.util.GeometryMath;
-=======
-import com.mapbox.mapboxsdk.geometry.LatLng;
->>>>>>> 6a78e78f
 
 public final class TileSystem implements GeoConstants {
 
@@ -83,13 +80,8 @@
      * @param reuse         An optional Point to be recycled, or null to create a new one automatically
      * @return Output parameter receiving the X and Y coordinates in pixels
      */
-<<<<<<< HEAD
-    public static Point LatLongToPixelXY(double latitude, double longitude,
-                                         final float levelOfDetail, final Point reuse) {
-=======
     public static PointF LatLongToPixelXY(double latitude, double longitude,
-                                         final int levelOfDetail, final PointF reuse) {
->>>>>>> 6a78e78f
+                                         final float levelOfDetail, final PointF reuse) {
         latitude = wrap(latitude, -90, 90, 180);
         longitude = wrap(longitude, -180, 180, 360);
         final PointF out = (reuse == null ? new PointF() : reuse);
