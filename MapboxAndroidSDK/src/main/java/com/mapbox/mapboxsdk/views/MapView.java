--- conflicted
+++ resolved
@@ -184,7 +184,6 @@
         eventsOverlay = new MapEventsOverlay(context, this);
         this.getOverlays().add(eventsOverlay);
 
-<<<<<<< HEAD
         if (attrs != null) {
             final String mapid = attrs.getAttributeValue(null, "mapid");
             if (mapid != null) {
@@ -198,9 +197,6 @@
         {
         	mapId = attrs.getAttributeValue(null, "mapid");
         }
-=======
-		String mapId = attrs.getAttributeValue(null, "mapid");
->>>>>>> d5b531c6
 		if (mapId != null) {
 			setTileSource(new MapboxTileLayer(mapId));
 		}
