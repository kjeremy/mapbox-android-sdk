package com.mapbox.mapboxsdk.views;

import android.view.ScaleGestureDetector;
import android.util.Log;

/**
 * https://developer.android.com/training/gestures/scale.html
 * A custom gesture detector that processes gesture events and dispatches them
 * to the map's overlay system.
 */
public class MapViewScaleGestureDetectorListener implements ScaleGestureDetector.OnScaleGestureListener {
    /**
     * This is the active focal point in terms of the viewport. Could be a local
     * variable but kept here to minimize per-frame allocations.
     */
    private float lastSpanX;
    private float lastSpanY;

    private float lastFocusX;
    private float lastFocusY;
    private float firstSpan;
    private final MapView mapView;

    /**
     * Bind a new gesture detector to a map
     * @param mv a map view
     */
    public MapViewScaleGestureDetectorListener(final MapView mv) {
        this.mapView = mv;
    }

    @Override
    public boolean onScaleBegin(ScaleGestureDetector detector) {
        lastSpanX = detector.getCurrentSpanX();
        lastSpanY = detector.getCurrentSpanY();
        lastFocusX = detector.getFocusX();
        lastFocusY = detector.getFocusY();
        firstSpan = detector.getCurrentSpan();
        this.mapView.getController().aboutToStartAnimation(
        		lastFocusX +  this.mapView.getScrollX() - ( this.mapView.getWidth() / 2),
        		lastFocusY +  this.mapView.getScrollY() - ( this.mapView.getHeight() / 2));
        return true;
    }

    @Override
    public boolean onScale(ScaleGestureDetector scaleGestureDetector) {
        float spanX = scaleGestureDetector.getCurrentSpanX();
        float spanY = scaleGestureDetector.getCurrentSpanY();

        float focusX = scaleGestureDetector.getFocusX();
        float focusY = scaleGestureDetector.getFocusY();

<<<<<<< HEAD
        this.mapView.panBy((int) (lastFocusX - focusX), (int) (lastFocusY - focusY));
=======
        this.mapView.getController().panBy((int) (lastFocusX - focusX), (int) (lastFocusY - focusY));
>>>>>>> 31d25277
        this.mapView.setScale(scaleGestureDetector.getCurrentSpan() / firstSpan);

        lastSpanX = spanX;
        lastSpanY = spanY;
        lastFocusX = focusX;
        lastFocusY = focusY;
        return true;
    }

    @Override
<<<<<<< HEAD
    public void onScaleEnd(ScaleGestureDetector detector) {
        float scale = this.mapView.mMultiTouchScale;
        float preZoom = this.mapView.getZoomLevel();
        this.mapView.getController().onAnimationEnd();
        this.mapView.setZoom(Math.round((Math.log((double) scale) / Math.log(2d)) + preZoom));
=======
    public void onScaleEnd(ScaleGestureDetector scaleGestureDetector) {
        float scale = scaleGestureDetector.getCurrentSpan() / firstSpan;
        float preZoom = this.mapView.getZoomLevel(false);
        float newZoom = (float)(Math.log(scale) / Math.log(2d) + preZoom);
        this.mapView.mTargetZoomLevel.set(Float.floatToIntBits(newZoom));
    	this.mapView.getController().onAnimationEnd();
>>>>>>> 31d25277
    }
    private static String TAG = "detector";
}<|MERGE_RESOLUTION|>--- conflicted
+++ resolved
@@ -50,11 +50,7 @@
         float focusX = scaleGestureDetector.getFocusX();
         float focusY = scaleGestureDetector.getFocusY();
 
-<<<<<<< HEAD
-        this.mapView.panBy((int) (lastFocusX - focusX), (int) (lastFocusY - focusY));
-=======
         this.mapView.getController().panBy((int) (lastFocusX - focusX), (int) (lastFocusY - focusY));
->>>>>>> 31d25277
         this.mapView.setScale(scaleGestureDetector.getCurrentSpan() / firstSpan);
 
         lastSpanX = spanX;
@@ -65,20 +61,12 @@
     }
 
     @Override
-<<<<<<< HEAD
-    public void onScaleEnd(ScaleGestureDetector detector) {
-        float scale = this.mapView.mMultiTouchScale;
-        float preZoom = this.mapView.getZoomLevel();
-        this.mapView.getController().onAnimationEnd();
-        this.mapView.setZoom(Math.round((Math.log((double) scale) / Math.log(2d)) + preZoom));
-=======
     public void onScaleEnd(ScaleGestureDetector scaleGestureDetector) {
         float scale = scaleGestureDetector.getCurrentSpan() / firstSpan;
         float preZoom = this.mapView.getZoomLevel(false);
         float newZoom = (float)(Math.log(scale) / Math.log(2d) + preZoom);
         this.mapView.mTargetZoomLevel.set(Float.floatToIntBits(newZoom));
     	this.mapView.getController().onAnimationEnd();
->>>>>>> 31d25277
     }
     private static String TAG = "detector";
 }