--- conflicted
+++ resolved
@@ -1,18 +1,5 @@
 package com.mapbox.mapboxsdk.views;
 
-<<<<<<< HEAD
-import android.animation.Animator;
-import android.animation.AnimatorListenerAdapter;
-import android.animation.ValueAnimator;
-import android.animation.ValueAnimator.AnimatorUpdateListener;
-import android.graphics.Matrix;
-import android.graphics.PointF;
-import android.graphics.Rect;
-import android.os.Build;
-import android.view.animation.Animation;
-import android.view.animation.Animation.AnimationListener;
-import android.view.animation.ScaleAnimation;
-=======
 import android.graphics.PointF;
 import android.os.Handler;
 
@@ -23,10 +10,6 @@
 import com.nineoldandroids.animation.AnimatorListenerAdapter;
 import com.nineoldandroids.animation.ValueAnimator;
 import com.nineoldandroids.animation.ValueAnimator.AnimatorUpdateListener;
->>>>>>> 31d25277
-
-import com.mapbox.mapboxsdk.api.ILatLng;
-import com.mapbox.mapboxsdk.views.util.constants.MapViewConstants;
 
 public class MapController implements MapViewConstants {
 
@@ -35,10 +18,6 @@
     // Zoom animations
     private ValueAnimator mZoomAnimation;
 
-<<<<<<< HEAD
-    private Animator mCurrentAnimator;
-=======
->>>>>>> 31d25277
     private float mAnimationFactor = 1.0f;
     private ILatLng zoomOnLatLong = null;
     private PointF zoomDeltaScroll = new PointF();
@@ -46,33 +25,10 @@
     public MapController(MapView mapView) {
         mMapView = mapView;
 
-<<<<<<< HEAD
-        if (Build.VERSION.SDK_INT >= Build.VERSION_CODES.HONEYCOMB) {
-            mZoomInAnimation = ValueAnimator.ofFloat(0f, 1f);
-            mZoomInAnimation.addListener(new MyZoomAnimatorListener());
-            mZoomInAnimation.addUpdateListener(new MyZoomAnimatorUpdateListener());
-            mZoomInAnimation.setDuration(ANIMATION_DURATION_SHORT);
-
-            mZoomOutAnimation = ValueAnimator.ofFloat(0f, 1f);
-            mZoomOutAnimation.addListener(new MyZoomAnimatorListener());
-            mZoomOutAnimation.addUpdateListener(new MyZoomAnimatorUpdateListener());
-            mZoomOutAnimation.setDuration(ANIMATION_DURATION_SHORT);
-        } else {
-            mZoomInAnimationOld = new ScaleAnimation(1, 2, 1, 2, Animation.RELATIVE_TO_SELF, 0.5f,
-                    Animation.RELATIVE_TO_SELF, 0.5f);
-            mZoomOutAnimationOld = new ScaleAnimation(1, 0.5f, 1, 0.5f, Animation.RELATIVE_TO_SELF,
-                    0.5f, Animation.RELATIVE_TO_SELF, 0.5f);
-            mZoomInAnimationOld.setDuration(ANIMATION_DURATION_SHORT);
-            mZoomOutAnimationOld.setDuration(ANIMATION_DURATION_SHORT);
-            mZoomInAnimationOld.setAnimationListener(new MyZoomAnimationListener());
-            mZoomOutAnimationOld.setAnimationListener(new MyZoomAnimationListener());
-        }
-=======
             mZoomAnimation = ValueAnimator.ofFloat(0f, 1f);
             mZoomAnimation.addListener(new MyZoomAnimatorListener());
             mZoomAnimation.addUpdateListener(new MyZoomAnimatorUpdateListener());
             mZoomAnimation.setDuration(ANIMATION_DURATION_SHORT);
->>>>>>> 31d25277
     }
 
     /**
@@ -148,13 +104,9 @@
 
 
     public MapView setZoom(final float zoomlevel) {
-<<<<<<< HEAD
-        return mMapView.setZoom(zoomlevel);
-=======
         mMapView.setScale(1.0f);
         mMapView.setZoomInternal(zoomlevel);
         return mMapView;
->>>>>>> 31d25277
     }
 
     /**
@@ -173,14 +125,7 @@
             // TODO extend zoom (and return true)
             return false;
         } else {
-<<<<<<< HEAD
-        	PointF coords = mMapView.getProjection().toMapPixels(latlong, null);
-            zoomOnLatLong = latlong;
-            zoomDeltaScroll.set(mMapView.getScrollX() - coords.x, mMapView.getScrollY() - coords.y);
-            mMapView.mMultiTouchScalePoint.set(coords.x, coords.y);
-=======
         	aboutToStartAnimation(latlong);
->>>>>>> 31d25277
         	float currentZoom = mMapView.getZoomLevel(false);
         	float targetZoom =(float) (Math.ceil(currentZoom) + 1);
         	float factor = (float) Math.pow(2, targetZoom - currentZoom);
@@ -188,18 +133,6 @@
             if (factor > 2.25)
             {
             	targetZoom = (float) Math.ceil(currentZoom);
-<<<<<<< HEAD
-            }
-            targetZoom = mMapView.getClampedZoomLevel(targetZoom);
-        	mMapView.mTargetZoomLevel.set(Float.floatToIntBits(targetZoom));
-        	mAnimationFactor = (float)(currentZoom - 1.0f + Math.ceil(targetZoom))/currentZoom;
-            if (Build.VERSION.SDK_INT >= Build.VERSION_CODES.HONEYCOMB) {
-                mCurrentAnimator = mZoomInAnimation;
-                mZoomInAnimation.start();
-            } else {
-                mMapView.startAnimation(mZoomInAnimationOld);
-=======
->>>>>>> 31d25277
             }
             targetZoom = mMapView.getClampedZoomLevel(targetZoom);
         	mMapView.mTargetZoomLevel.set(Float.floatToIntBits(targetZoom));
@@ -225,14 +158,7 @@
                 // TODO extend zoom (and return true)
                 return false;
             } else {
-<<<<<<< HEAD
-            	PointF coords = mMapView.getProjection().toMapPixels(latlong, null);
-                zoomOnLatLong = latlong;
-                zoomDeltaScroll.set(mMapView.getScrollX() - coords.x, mMapView.getScrollY() - coords.y);
-                mMapView.mMultiTouchScalePoint.set(coords.x, coords.y);
-=======
             	aboutToStartAnimation(latlong);
->>>>>>> 31d25277
             	float currentZoom = mMapView.getZoomLevel(false);
             	float targetZoom =(float) (Math.floor(currentZoom));
                 targetZoom = mMapView.getClampedZoomLevel(targetZoom);
@@ -241,17 +167,6 @@
                 if (factor > 0.75)
                 {
                 	targetZoom = mMapView.getClampedZoomLevel((float) Math.floor(currentZoom) - 1);
-<<<<<<< HEAD
-                }
-                mMapView.mTargetZoomLevel.set(Float.floatToIntBits(targetZoom));
-            	mAnimationFactor = targetZoom/(float)(currentZoom - 1.0f + Math.floor(targetZoom));
-                if (Build.VERSION.SDK_INT >= Build.VERSION_CODES.HONEYCOMB) {
-                    mCurrentAnimator = mZoomOutAnimation;
-                    mZoomOutAnimation.start();
-                } else {
-                    mMapView.startAnimation(mZoomOutAnimationOld);
-=======
->>>>>>> 31d25277
                 }
                 mMapView.mTargetZoomLevel.set(Float.floatToIntBits(targetZoom));
             	mAnimationFactor = targetZoom/(float)(currentZoom - 1.0f + Math.floor(targetZoom));
@@ -294,16 +209,6 @@
     }
 
     public void onAnimationEnd() {
-<<<<<<< HEAD
-        setZoom(Float.intBitsToFloat(mMapView.mTargetZoomLevel.get()));
-        goTo(zoomOnLatLong, zoomDeltaScroll);
-        mMapView.mMultiTouchScale = 1f;
-        if (Build.VERSION.SDK_INT >= Build.VERSION_CODES.HONEYCOMB) {
-            mCurrentAnimator = null;
-        }
-        mMapView.mIsAnimating.set(false);
-    }
-=======
     	Log.i(TAG, "onAnimationEnd");
         setZoom(Float.intBitsToFloat(mMapView.mTargetZoomLevel.get()));
         goTo(zoomOnLatLong, zoomDeltaScroll);
@@ -317,7 +222,6 @@
         }, 100);
         
    }
->>>>>>> 31d25277
 
     protected class MyZoomAnimatorListener extends AnimatorListenerAdapter {
         @Override
@@ -337,31 +241,8 @@
         @Override
         public void onAnimationUpdate(ValueAnimator animation) {
         	float currentAnimFactor = (Float)animation.getAnimatedValue();
-<<<<<<< HEAD
-            mMapView.updateScrollDuringAnimation(currentAnimFactor);
-            mMapView.setScale(1.0f + currentAnimFactor *(mAnimationFactor - 1.0f));
-        }
-    }
-
-    protected class MyZoomAnimationListener implements AnimationListener {
-
-        @Override
-        public void onAnimationStart(Animation animation) {
-            MapController.this.onAnimationStart();
-        }
-
-        @Override
-        public void onAnimationEnd(Animation animation) {
-            MapController.this.onAnimationEnd();
-        }
-
-        @Override
-        public void onAnimationRepeat(Animation animation) {
-            // Nothing to do here...
-=======
             mMapView.updateScrollDuringAnimation();
             mMapView.setScale(currentAnimFactor);
->>>>>>> 31d25277
         }
     }
 
