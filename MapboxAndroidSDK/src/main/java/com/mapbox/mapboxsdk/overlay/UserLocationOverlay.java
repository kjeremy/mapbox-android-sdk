package com.mapbox.mapboxsdk.overlay;

import android.content.Context;
import android.graphics.Bitmap;
import android.graphics.BitmapFactory;
import android.graphics.Paint.Style;
import android.graphics.Point;
import android.graphics.PointF;
import android.graphics.Rect;
import android.graphics.RectF;
import android.location.Location;
import android.util.Log;
import android.view.MotionEvent;

import com.mapbox.mapboxsdk.R;
import com.mapbox.mapboxsdk.geometry.LatLng;
import com.mapbox.mapboxsdk.overlay.Overlay.Snappable;
import com.mapbox.mapboxsdk.util.constants.UtilConstants;
import com.mapbox.mapboxsdk.views.MapController;
import com.mapbox.mapboxsdk.views.MapView;
import com.mapbox.mapboxsdk.views.safecanvas.ISafeCanvas;
import com.mapbox.mapboxsdk.views.safecanvas.SafePaint;
import com.mapbox.mapboxsdk.views.util.Projection;

import java.util.LinkedList;

/**
 * @author Marc Kurtz
 * @author Manuel Stahl
 */
public class UserLocationOverlay extends SafeDrawOverlay implements Snappable {

    private final SafePaint mPaint = new SafePaint();
    private final SafePaint mCirclePaint = new SafePaint();

    private final Projection mProjection;

<<<<<<< HEAD
    protected final MapView mMapView;
    protected final Context mContext;
=======
    private final Bitmap mPersonBitmap;
    private final Bitmap mDirectionArrowBitmap;

    private final MapView mMapView;
    private final Context mContext;
>>>>>>> 8e59281e

    private final MapController mMapController;
    public GpsLocationProvider mMyLocationProvider;

    private final LinkedList<Runnable> mRunOnFirstFix = new LinkedList<Runnable>();
    private final PointF mMapCoords = new PointF();

    private Location mLocation;
    private LatLng mLatLng;
    private boolean mIsLocationEnabled = false;
    private boolean mIsFollowing = false; // follow location updates
    private boolean mDrawAccuracyEnabled = true;

    /**
     * Coordinates the feet of the person are located scaled for display density.
     */
<<<<<<< HEAD
    

    public static final int MENU_MY_LOCATION = getSafeMenuId();

    private boolean mOptionsMenuEnabled = true;
=======
    private final PointF mPersonHotspot;
    private final PointF mDirectionHotspot;
>>>>>>> 8e59281e

    // to avoid allocations during onDraw
    private final RectF mMyLocationRect = new RectF();
    private final RectF mMyLocationPreviousRect = new RectF();
    
    private Bitmap mPersonBitmap;
    private Bitmap mDirectionArrowBitmap;
    
    private PointF mPersonHotspot;
    private PointF mDirectionHotspot;
    
    public void setDirectionArrowBitmap(Bitmap bitmap) {
    	mDirectionArrowBitmap = bitmap;
    }

    public void setPersonBitmap(Bitmap bitmap) {
    	mPersonBitmap = bitmap;
    }
    
    public void setDirectionArrowHotspot(PointF point) {
    	mDirectionHotspot = point;
    }

    public  void setPersonHotspot(PointF point) {
    	mPersonHotspot = point;
    }



    public UserLocationOverlay(GpsLocationProvider myLocationProvider, MapView mapView, int arrowId, int personId) {
        mMapView = mapView;
        mMapController = mapView.getController();
        mContext = mapView.getContext();
        mCirclePaint.setARGB(0, 100, 100, 255);
        mCirclePaint.setAntiAlias(true);
        mPaint.setAntiAlias(true);
        mPaint.setFilterBitmap(true);

    	mPersonHotspot = new PointF( 0.5f, 1.0f);
    	mDirectionHotspot = new PointF( 0.5f, 0.5f);

<<<<<<< HEAD
        if (personId != 0) {
            mPersonBitmap = BitmapFactory.decodeResource(mContext.getResources(), personId);
        }
        if (arrowId != 0) {
            mDirectionArrowBitmap = BitmapFactory.decodeResource(mContext.getResources(), arrowId);
        }
=======
        mPersonHotspot = new PointF(0.5f, 1.0f);
        mDirectionHotspot = new PointF(0.5f, 0.5f);
>>>>>>> 8e59281e

        mProjection = mapView.getProjection();
        setMyLocationProvider(myLocationProvider);
    }
    
    public UserLocationOverlay(GpsLocationProvider myLocationProvider, MapView mapView) {
        this(myLocationProvider, mapView, R.drawable.direction_arrow, R.drawable.person);
    }

    @Override
    public void onDetach(MapView mapView) {
        this.disableMyLocation();
        super.onDetach(mapView);
    }

    /**
     * If enabled, an accuracy circle will be drawn around your current position.
     *
     * @param drawAccuracyEnabled whether the accuracy circle will be enabled
     */
    public void setDrawAccuracyEnabled(final boolean drawAccuracyEnabled) {
        mDrawAccuracyEnabled = drawAccuracyEnabled;
    }

    /**
     * If enabled, an accuracy circle will be drawn around your current position.
     *
     * @return true if enabled, false otherwise
     */
    public boolean isDrawAccuracyEnabled() {
        return mDrawAccuracyEnabled;
    }

    public GpsLocationProvider getMyLocationProvider() {
        return mMyLocationProvider;
    }

    protected void setMyLocationProvider(GpsLocationProvider myLocationProvider) {

        if (mMyLocationProvider != null) {
            mMyLocationProvider.stopLocationProvider();
        }

        mMyLocationProvider = myLocationProvider;
    }

    protected void drawMyLocation(final ISafeCanvas canvas, final MapView mapView,
                                  final Location lastFix) {

        final Rect mapBounds = new Rect(0, 0, mapView.getMeasuredWidth(), mapView.getMeasuredHeight());
        final Projection projection = mapView.getProjection();
        Rect rect = new Rect();
        getDrawingBounds(projection, lastFix, null).round(rect);
        if (!Rect.intersects(mapBounds, rect)) {
            //dont draw item if offscreen
            return;
        }
        projection.toMapPixels(mLatLng, mMapCoords);
        final float mapScale = 1 / mapView.getScale();

        canvas.save();

        canvas.scale(mapScale, mapScale, mMapCoords.x,
                mMapCoords.y);

        if (mDrawAccuracyEnabled) {
            final float radius = lastFix.getAccuracy()
                    / (float) mProjection.groundResolution(lastFix.getLatitude(),
                    mapView.getZoomLevel());
            canvas.save();
            // Rotate the icon
            canvas.rotate(lastFix.getBearing(), mMapCoords.x, mMapCoords.y);
            // Counteract any scaling that may be happening so the icon stays the same size

            mCirclePaint.setAlpha(50);
            mCirclePaint.setStyle(Style.FILL);
            canvas.drawCircle(mMapCoords.x, mMapCoords.y, radius,
                    mCirclePaint);

            mCirclePaint.setAlpha(150);
            mCirclePaint.setStyle(Style.STROKE);
            canvas.drawCircle(mMapCoords.x, mMapCoords.y, radius,
                    mCirclePaint);
            canvas.restore();
        }


        if (UtilConstants.DEBUGMODE) {
            final float tx = (mMapCoords.x + 50);
            final float ty = (mMapCoords.y - 20);
            canvas.drawText("Lat: " + lastFix.getLatitude(), tx, ty + 5, mPaint);
            canvas.drawText("Lon: " + lastFix.getLongitude(), tx, ty + 20, mPaint);
            canvas.drawText("Alt: " + lastFix.getAltitude(), tx, ty + 35, mPaint);
            canvas.drawText("Acc: " + lastFix.getAccuracy(), tx, ty + 50, mPaint);
        }

        if (lastFix.hasBearing()) {
            canvas.save();
            // Rotate the icon
            canvas.rotate(lastFix.getBearing(), mMapCoords.x, mMapCoords.y);
            // Draw the bitmap
            canvas.translate(-mDirectionArrowBitmap.getWidth() * mDirectionHotspot.x, -mDirectionArrowBitmap.getHeight() * mDirectionHotspot.y);

            canvas.drawBitmap(mDirectionArrowBitmap, mMapCoords.x, mMapCoords.y, mPaint);
            canvas.restore();
        } else {
            canvas.save();
            // Unrotate the icon if the maps are rotated so the little man stays upright
            canvas.rotate(-mMapView.getMapOrientation(), mMapCoords.x, mMapCoords.y);
            // Counteract any scaling that may be happening so the icon stays the same size
            canvas.translate(-mPersonBitmap.getWidth() * mPersonHotspot.x, -mPersonBitmap.getHeight() * mPersonHotspot.y);
            // Draw the bitmap
            canvas.drawBitmap(mPersonBitmap, mMapCoords.x, mMapCoords.y, mPaint);
            canvas.restore();
        }
        canvas.restore();
    }


    public PointF getPositionOnScreen(final Projection projection, PointF reuse) {
        if (reuse == null) {
            reuse = new PointF();
        }
        projection.toPixels(mLatLng, reuse);
        return reuse;
    }

    public PointF getDrawingPositionOnScreen(final Projection projection, Location lastFix, PointF reuse) {
        reuse = getPositionOnScreen(projection, reuse);
        if (lastFix.hasBearing()) {
            reuse.offset(mPersonHotspot.x * mPersonBitmap.getWidth(), mPersonHotspot.y * mPersonBitmap.getWidth());
        } else {
            reuse.offset(mDirectionHotspot.x * mDirectionArrowBitmap.getWidth(), mDirectionHotspot.y * mDirectionArrowBitmap.getWidth());
        }
        return reuse;
    }

    protected RectF getDrawingBounds(final Projection projection, Location lastFix, RectF reuse) {
        PointF positionOnScreen = getPositionOnScreen(projection, null);
        return getDrawingBounds(positionOnScreen, lastFix, reuse);
    }

    protected RectF getDrawingBounds(PointF positionOnScreen, Location lastFix, RectF reuse) {
        if (reuse == null) {
            reuse = new RectF();
        }
        final Bitmap bitmap = lastFix.hasBearing() ? mDirectionArrowBitmap : mPersonBitmap;
        final PointF scale = lastFix.hasBearing() ? mDirectionHotspot : mPersonHotspot;
        //because of bearing and rotation
        final int w = (int) (Math.sqrt(2) * Math.max(bitmap.getWidth(), bitmap.getHeight()));
        final float x = positionOnScreen.x - scale.x * w;
        final float y = positionOnScreen.y - scale.y * w;
        reuse.set(x, y, x + w, y + w);

        return reuse;
    }

    protected RectF getMyLocationMapDrawingBounds(MapView mv, Location lastFix, RectF reuse) {
        mv.getProjection().toMapPixels(mLatLng, mMapCoords);
        reuse = getDrawingBounds(mMapCoords, lastFix, reuse);
        // Add in the accuracy circle if enabled
        if (mDrawAccuracyEnabled) {
            final float radius = (float) Math.ceil(lastFix.getAccuracy()
                    / (float) mProjection.groundResolution(lastFix.getLatitude(), mMapView.getZoomLevel()));
            RectF accuracyRect = new RectF(mMapCoords.x - radius, mMapCoords.y - radius, mMapCoords.x + radius, mMapCoords.y + radius);
            final float strokeWidth = (float) Math.ceil(mCirclePaint.getStrokeWidth() == 0 ? 1
                    : mCirclePaint.getStrokeWidth());
            accuracyRect.inset(-strokeWidth, -strokeWidth);
            reuse.union(accuracyRect);
        }

        return reuse;
    }

    @Override
    protected void drawSafe(ISafeCanvas canvas, MapView mapView, boolean shadow) {
        if (shadow) {
            return;
        }

        if (mLocation != null && isMyLocationEnabled()) {
            drawMyLocation(canvas, mapView, mLocation);
        }
    }

    @Override
    public boolean onSnapToItem(final int x, final int y, final Point snapPoint,
                                final MapView mapView) {
        if (this.mLocation != null) {
            snapPoint.x = (int) mMapCoords.x;
            snapPoint.y = (int) mMapCoords.y;
            final double xDiff = x - mMapCoords.x;
            final double yDiff = y - mMapCoords.y;
            final boolean snap = xDiff * xDiff + yDiff * yDiff < 64;
            if (UtilConstants.DEBUGMODE) {
                Log.i(TAG, "snap=" + snap);
            }
            return snap;
        } else {
            return false;
        }
    }

    @Override
    public boolean onTouchEvent(final MotionEvent event, final MapView mapView) {
        if (event.getAction() == MotionEvent.ACTION_MOVE) {
            this.disableFollowLocation();
        }

        return super.onTouchEvent(event, mapView);
    }

    /**
     * Return a LatLng of the last known location, or null if not known.
     */
    public LatLng getMyLocation() {
        return mLatLng;
    }

    public Location getLastFix() {
        return mLocation;
    }


    /**
     * Enables "follow" functionality. The map will center on your current location and
     * automatically scroll as you move. Scrolling the map in the UI will disable.
     */
    public void enableFollowLocation() {
        mIsFollowing = true;

        // set initial location when enabled
        if (isMyLocationEnabled()) {
            mLocation = mMyLocationProvider.getLastKnownLocation();
            if (mLocation != null) {
                mLatLng = new LatLng(mLocation);
                if (mIsFollowing) {
                    mMapController.animateTo(mLatLng);
                } else {
                    updateDrawingPositionRect();
                    mMapView.post(new Runnable() {
                        @Override
                        public void run() {
                            mMapView.invalidateMapCoordinates(mMyLocationRect);
                        }
                    });
                }
            } else {
                mLatLng = null;
            }
        }
    }

    /**
     * Disables "follow" functionality.
     */
    public void disableFollowLocation() {
        mIsFollowing = false;
    }

    /**
     * If enabled, the map will center on your current location and automatically scroll as you
     * move. Scrolling the map in the UI will disable.
     *
     * @return true if enabled, false otherwise
     */
    public boolean isFollowLocationEnabled() {
        return mIsFollowing;
    }


    private void updateDrawingPositionRect() {
        getMyLocationMapDrawingBounds(mMapView, mLocation, mMyLocationRect);
    }

    private void invalidate() {
        if (mMapView == null) {
            return; //not on map yet
        }
        // Get new drawing bounds
        mMyLocationPreviousRect.set(mMyLocationRect);
        updateDrawingPositionRect();
        final RectF newRect = new RectF(mMyLocationRect);
        // If we had a previous location, merge in those bounds too
        newRect.union(mMyLocationPreviousRect);
        // Invalidate the bounds
        mMapView.post(new Runnable() {
            @Override
            public void run() {
                mMapView.invalidateMapCoordinates(newRect);
            }
        });
    }

    public void onLocationChanged(Location location, GpsLocationProvider source) {
        // If we had a previous location, let's get those bounds

        mLocation = location;

        if (mLocation != null) {
            mLatLng = new LatLng(mLocation);
            if (mIsFollowing) {
                mMapController.animateTo(mLatLng);
            } else {
                invalidate();
            }
        }

        synchronized (mRunOnFirstFix) {
            for (final Runnable runnable : mRunOnFirstFix) {
                new Thread(runnable).start();
            }
            mRunOnFirstFix.clear();
        }
    }

    public boolean enableMyLocation(GpsLocationProvider myLocationProvider) {
        this.setMyLocationProvider(myLocationProvider);
        mIsLocationEnabled = false;
        return enableMyLocation();
    }

    /**
     * Enable receiving location updates from the provided GpsLocationProvider and show your
     * location on the maps. You will likely want to call enableMyLocation() from your Activity's
     * Activity.onResume() method, to enable the features of this overlay. Remember to call the
     * corresponding disableMyLocation() in your Activity's Activity.onPause() method to turn off
     * updates when in the background.
     */
    public boolean enableMyLocation() {
        if (mIsLocationEnabled) {
            mMyLocationProvider.stopLocationProvider();
        }

        boolean result = mMyLocationProvider.startLocationProvider(this);
        mIsLocationEnabled = result;

        // set initial location when enabled
        if (result) {
            mLocation = mMyLocationProvider.getLastKnownLocation();
            if (mLocation != null) {
                mLatLng = new LatLng(mLocation);
                if (mIsFollowing) {
                    mMapController.animateTo(mLatLng);
                }
                else {
                    invalidate();
                }
            }
        }
        return result;
    }

    /**
     * Disable location updates
     */
    public void disableMyLocation() {
        mIsLocationEnabled = false;

        if (mMyLocationProvider != null) {
            mMyLocationProvider.stopLocationProvider();
        }

        // Update the screen to see changes take effect
        if (mMapView != null) {
            mMapView.postInvalidate();
        }
    }

    /**
     * If enabled, the map is receiving location updates and drawing your location on the map.
     *
     * @return true if enabled, false otherwise
     */
    public boolean isMyLocationEnabled() {
        return mIsLocationEnabled;
    }

    public boolean runOnFirstFix(final Runnable runnable) {
        if (mMyLocationProvider != null && mLocation != null) {
            new Thread(runnable).start();
            return true;
        } else {
            synchronized (mRunOnFirstFix) {
                mRunOnFirstFix.addLast(runnable);
            }
            return false;
        }
    }

    private static final String TAG = "UserLocationOverlay";
}<|MERGE_RESOLUTION|>--- conflicted
+++ resolved
@@ -35,16 +35,8 @@
 
     private final Projection mProjection;
 
-<<<<<<< HEAD
     protected final MapView mMapView;
     protected final Context mContext;
-=======
-    private final Bitmap mPersonBitmap;
-    private final Bitmap mDirectionArrowBitmap;
-
-    private final MapView mMapView;
-    private final Context mContext;
->>>>>>> 8e59281e
 
     private final MapController mMapController;
     public GpsLocationProvider mMyLocationProvider;
@@ -61,16 +53,7 @@
     /**
      * Coordinates the feet of the person are located scaled for display density.
      */
-<<<<<<< HEAD
-    
-
-    public static final int MENU_MY_LOCATION = getSafeMenuId();
-
-    private boolean mOptionsMenuEnabled = true;
-=======
-    private final PointF mPersonHotspot;
-    private final PointF mDirectionHotspot;
->>>>>>> 8e59281e
+    
 
     // to avoid allocations during onDraw
     private final RectF mMyLocationRect = new RectF();
@@ -112,17 +95,12 @@
     	mPersonHotspot = new PointF( 0.5f, 1.0f);
     	mDirectionHotspot = new PointF( 0.5f, 0.5f);
 
-<<<<<<< HEAD
         if (personId != 0) {
             mPersonBitmap = BitmapFactory.decodeResource(mContext.getResources(), personId);
         }
         if (arrowId != 0) {
             mDirectionArrowBitmap = BitmapFactory.decodeResource(mContext.getResources(), arrowId);
         }
-=======
-        mPersonHotspot = new PointF(0.5f, 1.0f);
-        mDirectionHotspot = new PointF(0.5f, 0.5f);
->>>>>>> 8e59281e
 
         mProjection = mapView.getProjection();
         setMyLocationProvider(myLocationProvider);
