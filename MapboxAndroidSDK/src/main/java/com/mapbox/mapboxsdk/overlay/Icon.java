package com.mapbox.mapboxsdk.overlay;

import android.graphics.Bitmap;
import android.graphics.BitmapFactory;
import android.graphics.drawable.BitmapDrawable;
import android.os.AsyncTask;
import android.util.Log;

import java.io.IOException;
import java.net.HttpURLConnection;
import java.net.URL;

/**
 * An Icon provided by the Mapbox marker API, optionally
 * with a symbol from Maki
 */
public class Icon {

    private Marker marker;
    private BitmapDrawable drawable;

    static String BASE_URL = "http://api.tiles.mapbox.com/v3/";

    public enum Size {
        l, m, s
    }

    /**
     * Initialize an icon with size, symbol, and color, and start a
     * download process to load it from the API.
     * @param size
     * @param symbol
     * @param color
     */
    public Icon(Size size, String symbol, String color) {
        String url = BASE_URL + "marker/pin-" + size.toString();
<<<<<<< HEAD
        System.out.println("symbol "+symbol);
=======
>>>>>>> f40f0ef9
        if(!symbol.equals("")){
            url+= "-" + symbol + "+" + color + ".png";
        }
        else{
            url+= "+" + color + ".png";
        }
        new BitmapLoader().execute(url);
    }

    public Icon setMarker(Marker marker) {
        this.marker = marker;
        if (drawable != null) {
            this.marker.setMarker(drawable);
        }
        return this;
    }

    class BitmapLoader extends AsyncTask<String, Void,Bitmap> {

        @Override
        protected Bitmap doInBackground(String... src) {
            try {
                URL url = new URL(src[0]);
                HttpURLConnection connection = (HttpURLConnection) url.openConnection();
                connection.setDoInput(true);
                connection.connect();
                return BitmapFactory.decodeStream(connection.getInputStream());
            } catch (IOException e) {
                e.printStackTrace();
                return null;
            }
        }
        @Override
        protected void onPostExecute(Bitmap bitmap) {
            drawable = new BitmapDrawable(bitmap);
            if (marker != null) {
                marker.setMarker(drawable);
                Log.w(TAG, "icon loaded");
            }
        }
    }

    private static final String TAG = "Icon";
}<|MERGE_RESOLUTION|>--- conflicted
+++ resolved
@@ -34,10 +34,6 @@
      */
     public Icon(Size size, String symbol, String color) {
         String url = BASE_URL + "marker/pin-" + size.toString();
-<<<<<<< HEAD
-        System.out.println("symbol "+symbol);
-=======
->>>>>>> f40f0ef9
         if(!symbol.equals("")){
             url+= "-" + symbol + "+" + color + ".png";
         }
