--- conflicted
+++ resolved
@@ -1,16 +1,9 @@
 package com.mapbox.mapboxsdk.overlay;
 
 import android.content.Context;
-<<<<<<< HEAD
 import android.graphics.drawable.Drawable;
 import com.mapbox.mapboxsdk.R;
-=======
-import android.graphics.Point;
-import android.graphics.Rect;
-import android.graphics.drawable.Drawable;
->>>>>>> 9644d564
 import com.mapbox.mapboxsdk.geometry.LatLng;
-import com.mapbox.mapboxsdk.tile.TileSystem;
 import com.mapbox.mapboxsdk.views.MapView;
 
 /**
@@ -36,12 +29,7 @@
         if (mv != null) {
             context = mv.getContext();
             mapView = mv;
-<<<<<<< HEAD
-            setMarker(context.getResources().getDrawable(R.drawable.defpin));
-=======
-            setIcon(new Icon(mv.getResources(), Icon.Size.LARGE, "", "000"));
->>>>>>> 9644d564
-//            attachTooltip();
+            this.setMarker(context.getResources().getDrawable(R.drawable.defpin));
         }
     }
 
@@ -98,11 +86,6 @@
         mapView.getOverlays().add(tooltip);
         mapView.invalidate();
     }
-    @Override
-    public void setMarker(Drawable drawable){
-        super.setMarker(drawable);
-        mapView.invalidate();
-    }
 
     public Marker setIcon(Icon icon) {
         this.icon = icon;
