--- conflicted
+++ resolved
@@ -28,29 +28,15 @@
     private MapView view;
     private Context context;
     private boolean isClusterOverlay;
-<<<<<<< HEAD
     private ClusterActions clusterActions;
-=======
-
-    private ClusterActions clusterActions;
-
-
->>>>>>> be333126
     private boolean clusteringOn = true;
 
     public ItemizedIconOverlay(
             final Context pContext,
             final List<Item> pList,
-<<<<<<< HEAD
             final com.mapbox.mapboxsdk.overlay.ItemizedIconOverlay.OnItemGestureListener<Item> pOnItemGestureListener)
     {
         super(pContext.getResources().getDrawable(R.drawable.marker_default));
-=======
-            final Drawable pDefaultMarker,
-            final com.mapbox.mapboxsdk.overlay.ItemizedIconOverlay.OnItemGestureListener<Item> pOnItemGestureListener,
-            final ResourceProxy pResourceProxy) {
-        super(pDefaultMarker, pResourceProxy);
->>>>>>> be333126
 
         this.context = pContext;
         this.mItemList = pList;
@@ -58,23 +44,6 @@
         populate();
     }
 
-<<<<<<< HEAD
-=======
-    public ItemizedIconOverlay(
-            final List<Item> pList,
-            final com.mapbox.mapboxsdk.overlay.ItemizedIconOverlay.OnItemGestureListener<Item> pOnItemGestureListener,
-            final ResourceProxy pResourceProxy) {
-        this(pList, pResourceProxy.getDrawable(bitmap.marker_default), pOnItemGestureListener, pResourceProxy);
-    }
-
-    public ItemizedIconOverlay(
-            final Context pContext,
-            final List<Item> pList,
-            final com.mapbox.mapboxsdk.overlay.ItemizedIconOverlay.OnItemGestureListener<Item> pOnItemGestureListener) {
-        this(pList, new DefaultResourceProxyImpl(pContext).getDrawable(bitmap.marker_default), pOnItemGestureListener, new DefaultResourceProxyImpl(pContext));
-    }
-
->>>>>>> be333126
     @Override
     public boolean onSnapToItem(final int pX, final int pY, final Point pSnapPoint, final MapView pMapView) {
         // TODO Implement this!
