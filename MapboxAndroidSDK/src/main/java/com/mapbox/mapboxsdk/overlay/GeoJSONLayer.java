package com.mapbox.mapboxsdk.overlay;

<<<<<<< HEAD
import com.google.common.base.Strings;
import com.mapbox.mapboxsdk.views.MapView;
import com.mapbox.mapboxsdk.format.GeoJSON;
import android.os.AsyncTask;
import android.util.Log;
import com.squareup.okhttp.OkHttpClient;
=======
import android.os.AsyncTask;
import android.util.Log;
import com.mapbox.mapboxsdk.format.GeoJSON;
import com.mapbox.mapboxsdk.views.MapView;
>>>>>>> 3dca60c4
import java.io.BufferedReader;
import java.io.IOException;
import java.io.InputStream;
import java.io.InputStreamReader;
import java.io.Reader;
import java.net.URL;
import java.nio.charset.Charset;
<<<<<<< HEAD
import java.util.ArrayList;
=======
import org.json.JSONException;
>>>>>>> 3dca60c4

public class GeoJSONLayer {

    private final MapView mapView;

    public GeoJSONLayer(final MapView mapView) {
        this.mapView = mapView;
    }

    public void loadURL(final String url) {
		if (Strings.isNullOrEmpty(url)) {
			Log.w(TAG, "url is Null or empty");
			return;
		}
        new Getter().execute(url);
    }

    /**
     * Class that generates markers from formats such as GeoJSON
     */
    private class Getter extends AsyncTask<String, Void, ArrayList<Object>> {
        @Override
        protected ArrayList<Object> doInBackground(String... params) {
            InputStream is;
            String jsonText = null;
            ArrayList<Object> uiObjects = new ArrayList<Object>();
			try {
				OkHttpClient okHttpClient = new OkHttpClient();
				URL.setURLStreamHandlerFactory(okHttpClient);
                is = new URL(params[0]).openStream();
<<<<<<< HEAD
                BufferedReader rd = new BufferedReader(new InputStreamReader(is, Charset.forName("UTF-8")));
                jsonText = readAll(rd);

				uiObjects.addAll(GeoJSON.parseString(jsonText, mapView));
=======
                BufferedReader rd =
                        new BufferedReader(new InputStreamReader(is, Charset.forName("UTF-8")));

                jsonText = readAll(rd);
            } catch (IOException e) {
                e.printStackTrace();
            }
            return jsonText;
        }

        @Override
        protected void onPostExecute(String jsonString) {
            try {
                GeoJSON.parseString(jsonString, mapView);
            } catch (JSONException e) {
                Log.w(TAG, "JSON parsed was invalid. Continuing without it");
>>>>>>> 3dca60c4
            } catch (Exception e) {
                Log.e(TAG, "Error loading / parsing GeoJSON: " + e.toString());
				e.printStackTrace();
            }
            return uiObjects;
        }

		@Override
		protected void onPostExecute(ArrayList<Object> objects)
		{
			// Back on the Main Thread so add new UI Objects and refresh map
			for (Object obj: objects)
			{
				if (obj instanceof Marker)
				{
					mapView.addMarker((Marker)obj);
				}
				else if (obj instanceof PathOverlay)
				{
					mapView.getOverlays().add((PathOverlay)obj);
				}
			}
			if (objects.size() > 0)
			{
				mapView.invalidate();
			}
		}

		private String readAll(Reader rd) throws IOException {
            StringBuilder sb = new StringBuilder();
            int cp;
            while ((cp = rd.read()) != -1) {
                sb.append((char) cp);
            }
            return sb.toString();
        }
    }

    static final String TAG = "GeoJSONLayer";
}<|MERGE_RESOLUTION|>--- conflicted
+++ resolved
@@ -1,18 +1,11 @@
 package com.mapbox.mapboxsdk.overlay;
 
-<<<<<<< HEAD
 import com.google.common.base.Strings;
 import com.mapbox.mapboxsdk.views.MapView;
 import com.mapbox.mapboxsdk.format.GeoJSON;
 import android.os.AsyncTask;
 import android.util.Log;
 import com.squareup.okhttp.OkHttpClient;
-=======
-import android.os.AsyncTask;
-import android.util.Log;
-import com.mapbox.mapboxsdk.format.GeoJSON;
-import com.mapbox.mapboxsdk.views.MapView;
->>>>>>> 3dca60c4
 import java.io.BufferedReader;
 import java.io.IOException;
 import java.io.InputStream;
@@ -20,11 +13,7 @@
 import java.io.Reader;
 import java.net.URL;
 import java.nio.charset.Charset;
-<<<<<<< HEAD
 import java.util.ArrayList;
-=======
-import org.json.JSONException;
->>>>>>> 3dca60c4
 
 public class GeoJSONLayer {
 
@@ -55,29 +44,10 @@
 				OkHttpClient okHttpClient = new OkHttpClient();
 				URL.setURLStreamHandlerFactory(okHttpClient);
                 is = new URL(params[0]).openStream();
-<<<<<<< HEAD
                 BufferedReader rd = new BufferedReader(new InputStreamReader(is, Charset.forName("UTF-8")));
                 jsonText = readAll(rd);
 
 				uiObjects.addAll(GeoJSON.parseString(jsonText, mapView));
-=======
-                BufferedReader rd =
-                        new BufferedReader(new InputStreamReader(is, Charset.forName("UTF-8")));
-
-                jsonText = readAll(rd);
-            } catch (IOException e) {
-                e.printStackTrace();
-            }
-            return jsonText;
-        }
-
-        @Override
-        protected void onPostExecute(String jsonString) {
-            try {
-                GeoJSON.parseString(jsonString, mapView);
-            } catch (JSONException e) {
-                Log.w(TAG, "JSON parsed was invalid. Continuing without it");
->>>>>>> 3dca60c4
             } catch (Exception e) {
                 Log.e(TAG, "Error loading / parsing GeoJSON: " + e.toString());
 				e.printStackTrace();
